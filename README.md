--- conflicted
+++ resolved
@@ -106,11 +106,7 @@
 ```
 @InProceedings{shin2022selfmask,
     author    = {Shin, Gyungin and Albanie, Samuel and Xie, Weidi},
-<<<<<<< HEAD
     title     = {Unsupervised Salient Object Detection With Spectral Cluster Voting},
-=======
-    title = {Unsupervised Salient Object Detection with Spectral Cluster Voting},
->>>>>>> 73a3ec70
     booktitle = {CVPRW},
     year      = {2022}
 }
